--- conflicted
+++ resolved
@@ -1,4 +1,3 @@
-<<<<<<< HEAD
 # PropOps AI (Kenya Edition)
 
 PropOps AI is a lightweight prototype for automating operations for Kenyan
@@ -92,6 +91,4 @@
 ```bash
 pytest
 ```
-=======
-.
->>>>>>> 5034042a
+.